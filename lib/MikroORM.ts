--- conflicted
+++ resolved
@@ -23,15 +23,9 @@
 const defaultOptions = {
   entitiesDirs: [],
   strict: false,
-<<<<<<< HEAD
   driver: MongoDriver,
   logger: () => undefined,
   baseDir: process.cwd(),
-=======
-  logger: () => undefined,
-  baseDir: process.cwd(),
-  clientUrl: 'mongodb://localhost:27017',
->>>>>>> 0df11147
   debug: false,
 };
 
@@ -39,12 +33,7 @@
 
   public em: EntityManager;
   public options: MikroORMOptions;
-<<<<<<< HEAD
   private readonly driver: IDatabaseDriver;
-=======
-  private client: MongoClient;
-  private db: Db;
->>>>>>> 0df11147
 
   static async init(options: Options): Promise<MikroORM> {
     const orm = new MikroORM(options);
@@ -67,7 +56,6 @@
     if (!this.options.entitiesDirs || this.options.entitiesDirs.length === 0) {
       throw new Error('No directories for entity discovery specified, please fill in `entitiesDirs` option');
     }
-<<<<<<< HEAD
 
     this.driver = new this.options.driver(this.options);
 
@@ -75,9 +63,6 @@
       this.options.clientUrl = this.driver.getDefaultClientUrl();
     }
   }
-=======
-  };
->>>>>>> 0df11147
 
   async connect(): Promise<IDatabaseDriver> {
     await this.driver.connect();
@@ -101,25 +86,18 @@
   dbName: string;
   entitiesDirs: string[];
   entitiesDirsTs?: string[];
-<<<<<<< HEAD
-  driver?: { new (options: Options): IDatabaseDriver };
+  driver: { new (options: MikroORMOptions): IDatabaseDriver };
   namingStrategy?: { new (): NamingStrategy };
+  clientUrl?: string;
   host?: string;
   port?: number;
   user?: string;
   password?: string;
   multipleStatements?: boolean;
-=======
->>>>>>> 0df11147
   strict: boolean;
   logger: (message: string) => void;
   debug: boolean;
   baseDir: string;
-<<<<<<< HEAD
-  clientUrl?: string;
-=======
-  clientUrl: string;
->>>>>>> 0df11147
 }
 
 export type Options = Pick<MikroORMOptions, Exclude<keyof MikroORMOptions, keyof typeof defaultOptions>> | MikroORMOptions;